--- conflicted
+++ resolved
@@ -141,7 +141,6 @@
 	}
 }
 
-<<<<<<< HEAD
 func TestContext_Query(t *testing.T) {
 	f := NewWithLogger(&bytes.Buffer{})
 	f.Get("/", func(c Context) string {
@@ -452,7 +451,8 @@
 			assert.Equal(t, test.want, resp.Body.String())
 		})
 	}
-=======
+}
+
 func TestContext_SetCookie(t *testing.T) {
 	f := NewWithLogger(&bytes.Buffer{})
 	f.Get("/", func(c Context) {
@@ -472,7 +472,6 @@
 	f.ServeHTTP(resp, req)
 
 	assert.Equal(t, "country=%E4%B8%AD%E5%9B%BD; Path=/", resp.Header().Get("Set-Cookie"))
->>>>>>> e4199167
 }
 
 func TestContext_Cookie(t *testing.T) {
