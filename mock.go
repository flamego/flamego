--- conflicted
+++ resolved
@@ -5,12 +5,9 @@
 package flamego
 
 import (
-<<<<<<< HEAD
-=======
 	"net/http"
 	"strconv"
 
->>>>>>> e4199167
 	"github.com/flamego/flamego/internal/inject"
 	"github.com/flamego/flamego/internal/route"
 )
@@ -24,7 +21,6 @@
 
 	params route.Params
 
-<<<<<<< HEAD
 	urlPath_      urlPather
 	written_      func() bool
 	next_         func()
@@ -42,7 +38,6 @@
 	queryInt64_   func(string) int64
 	queryFloat64_ func(string) float64
 	cookie_       func(string) string
-=======
 	urlPath_    urlPather
 	written_    func() bool
 	next_       func()
@@ -51,7 +46,6 @@
 	remoteAddr_ func() string
 	setCookie_  func(cookie http.Cookie)
 	cookie_     func(string) string
->>>>>>> e4199167
 }
 
 func newMockContext() *mockContext {
